<script lang="ts">
  import { onMount, onDestroy } from 'svelte';
  import type { Fields, PipelineInfo } from '$lib/types';
  import { PipelineMode } from '$lib/types';
  import ImagePlayer from '$lib/components/ImagePlayer.svelte';
  import VideoInput from '$lib/components/VideoInput.svelte';
  import Button from '$lib/components/Button.svelte';
  import PipelineOptions from '$lib/components/PipelineOptions.svelte';
  import ControlNetConfig from '$lib/components/ControlNetConfig.svelte';
  import IPAdapterConfig from '$lib/components/IPAdapterConfig.svelte';
  import BlendingControl from '$lib/components/BlendingControl.svelte';
  import ResolutionPicker from '$lib/components/ResolutionPicker.svelte';
  import Spinner from '$lib/icons/spinner.svelte';
  import Warning from '$lib/components/Warning.svelte';
  import { lcmLiveStatus, lcmLiveActions, LCMLiveStatus } from '$lib/lcmLive';
  import { mediaStreamActions, onFrameChangeStore } from '$lib/mediaStream';
  import { getPipelineValues, deboucedPipelineValues, pipelineValues } from '$lib/store';
  import { parseResolution, type ResolutionInfo } from '$lib/utils';
  import TextArea from '$lib/components/TextArea.svelte';
  import InputControl from '$lib/components/InputControl.svelte';

  let pipelineParams: Fields;
  let pipelineInfo: PipelineInfo;
  let controlnetInfo: any = null;
  let ipadapterInfo: any = null;
  let ipadapterScale: number = 1.0;
  let tIndexList: number[] = [35, 45];
  let guidanceScale: number = 1.1;
  let delta: number = 0.7;
  let numInferenceSteps: number = 50;
  let seed: number = 2;
  let promptBlendingConfig: any = null;
  let seedBlendingConfig: any = null;
  let normalizePromptWeights: boolean = true;
  let normalizeSeedWeights: boolean = true;
  let pageContent: string;
  let isImageMode: boolean = false;
  let maxQueueSize: number = 0;
  let currentQueueSize: number = 0;
  let queueCheckerRunning: boolean = false;
  let warningMessage: string = '';

  let currentResolution: ResolutionInfo;
  let apiError: string = '';
  let isRetrying: boolean = false;
  
  // Reactive resolution parsing
  $: {
    if ($pipelineValues.resolution) {
      currentResolution = parseResolution($pipelineValues.resolution);
    } else if (pipelineParams?.width?.default && pipelineParams?.height?.default) {
      // Fallback to pipeline params
      currentResolution = {
        width: Number(pipelineParams.width.default),
        height: Number(pipelineParams.height.default),
        aspectRatio: Number(pipelineParams.width.default) / Number(pipelineParams.height.default),
        aspectRatioString: "1:1"
      };
    }
  }
  
  // Panel state management
  let showPromptBlending: boolean = true; // Default to expanded since it's the unified blending interface
  let showResolutionPicker: boolean = true; // Default to expanded
  let leftPanelCollapsed: boolean = false;
  let rightPanelCollapsed: boolean = false;

  // Column resizing
  let leftColumnWidth: number = 25; // Percentage
  let rightColumnWidth: number = 25; // Percentage
  let isDragging: boolean = false;
  let dragTarget: 'left' | 'right' | null = null;

  // Floating video input state
  let floatingVideoPosition = { x: 20, y: 100 };
  let isDraggingVideo = false;
  let videoOffsetX = 0;
  let videoOffsetY = 0;

  // FPS tracking
  let fps = 0;
  let fpsInterval: number | null = null;

  onMount(() => {
    getSettings();
    updateFPS();
    fpsInterval = setInterval(updateFPS, 1000);
  });

  onDestroy(() => {
    if (fpsInterval) {
      clearInterval(fpsInterval);
    }
  });

  async function getSettings() {
    try {
      apiError = '';
      isRetrying = false;
      
      const response = await fetch('/api/settings');
      if (!response.ok) {
        throw new Error(`HTTP ${response.status}: ${response.statusText}`);
      }
      
      const settings = await response.json();

      pipelineParams = settings.input_params.properties;
      pipelineInfo = settings.info.properties;
      
      // Initialize prompt value in store if not already set
      if (!($pipelineValues.prompt)) {
        pipelineValues.update(values => ({
          ...values,
          prompt: pipelineParams.prompt?.default || "Portrait of The Joker halloween costume, face painting, with , glare pose, detailed, intricate, full of colour, cinematic lighting, trending on artstation, 8k, hyperrealistic, focused, extreme details, unreal engine 5 cinematic, masterpiece"
        }));
      }
      
      controlnetInfo = settings.controlnet || null;
      ipadapterInfo = settings.ipadapter || null;
      ipadapterScale = settings.ipadapter?.scale || 1.0;
      tIndexList = settings.t_index_list || [35, 45];
      guidanceScale = settings.guidance_scale || 1.1;
      delta = settings.delta || 0.7;
      numInferenceSteps = settings.num_inference_steps || 50;
      seed = settings.seed || 2;
      promptBlendingConfig = settings.prompt_blending || null;
      seedBlendingConfig = settings.seed_blending || null;
      normalizePromptWeights = settings.normalize_prompt_weights ?? true;
      normalizeSeedWeights = settings.normalize_seed_weights ?? true;
      isImageMode = pipelineInfo.input_mode.default === PipelineMode.IMAGE;
      maxQueueSize = settings.max_queue_size;
      pageContent = settings.page_content;
      
      console.log('getSettings: promptBlendingConfig:', promptBlendingConfig);
      console.log('getSettings: current prompt in store:', $pipelineValues.prompt);
      
      // Update prompt in store if config prompt is available
      if (settings.config_prompt) {
        pipelineValues.update(values => ({
          ...values,
          prompt: settings.config_prompt
        }));
        console.log('getSettings: Updated prompt from config_prompt:', settings.config_prompt);
      }
      
      // Set initial resolution value if available
      if (settings.current_resolution) {
        pipelineValues.update(values => ({
          ...values,
          resolution: settings.current_resolution
        }));
      }
      
      console.log(pipelineParams);
      console.log('handleControlNetUpdate: ControlNet Info:', controlnetInfo);
      console.log('handleControlNetUpdate: T-Index List:', tIndexList);
      toggleQueueChecker(true);
      
    } catch (error) {
      console.error('Failed to load settings:', error);
      apiError = error instanceof Error ? error.message : 'Failed to connect to the API. Please check if the server is running.';
    }
  }

  async function retryConnection() {
    isRetrying = true;
    await getSettings();
  }

  function handleControlNetUpdate(event: CustomEvent) {
    controlnetInfo = event.detail.controlnet;
    
    // Update prompt if config prompt is available
    if (event.detail.config_prompt) {
      pipelineValues.update(values => ({
        ...values,
        prompt: event.detail.config_prompt
      }));
    }
    
    // Update t_index_list if available
    if (event.detail.t_index_list) {
      tIndexList = [...event.detail.t_index_list];
    }
    
    console.log('handleControlNetUpdate: ControlNet updated:', controlnetInfo);
    console.log('handleControlNetUpdate: T-Index List updated:', tIndexList);
  }

  async function handleTIndexListUpdate(newTIndexList: number[]) {
    try {
      const response = await fetch('/api/params', {
        method: 'POST',
        headers: {
          'Content-Type': 'application/json',
        },
        body: JSON.stringify({
          t_index_list: newTIndexList
        }),
      });

      if (response.ok) {
        tIndexList = [...newTIndexList]; // Update local state
        console.log('handleTIndexListUpdate: T-Index List updated:', tIndexList);
      } else {
        const result = await response.json();
        console.error('handleTIndexListUpdate: Failed to update t_index_list:', result.detail);
      }
    } catch (error) {
      console.error('handleTIndexListUpdate: Failed to update t_index_list:', error);
    }
  }

  async function handleResolutionUpdate(resolution: string) {
    try {
      const response = await fetch('/api/update-resolution', {
        method: 'POST',
        headers: {
          'Content-Type': 'application/json',
        },
        body: JSON.stringify({ resolution }),
      });
      
      if (response.ok) {
        const result = await response.json();
        console.log('Resolution updated successfully:', result.detail);
        
        // Show success message - no restart needed for real-time updates
        if (result.detail) {
          warningMessage = result.detail;
          // Clear message after a few seconds
          setTimeout(() => {
            warningMessage = '';
          }, 3000);
        }
      } else {
        const result = await response.json();
        console.error('Failed to update resolution:', result.detail);
        warningMessage = 'Failed to update resolution: ' + result.detail;
      }
    } catch (error: unknown) {
      console.error('Failed to update resolution:', error);
      warningMessage = 'Failed to update resolution: ' + (error instanceof Error ? error.message : String(error));
    }
  }

  function toggleQueueChecker(start: boolean) {
    queueCheckerRunning = start && maxQueueSize > 0;
    if (start) {
      getQueueSize();
    }
  }
  
  async function getQueueSize() {
    if (!queueCheckerRunning) {
      return;
    }
    
    try {
      const response = await fetch('/api/queue');
      if (!response.ok) {
        throw new Error(`HTTP ${response.status}: ${response.statusText}`);
      }
      const data = await response.json();
      currentQueueSize = data.queue_size;
    } catch (error) {
      console.error('Failed to get queue size:', error);
      // Don't show error to user for queue size, just log it
      // This is a background operation that shouldn't interrupt the main flow
    }
    
    setTimeout(getQueueSize, 10000);
  }

  function getSreamdata() {
    if (isImageMode) {
      return [getPipelineValues(), $onFrameChangeStore?.blob];
    } else {
      return [$deboucedPipelineValues];
    }
  }

  $: isLCMRunning = $lcmLiveStatus !== LCMLiveStatus.DISCONNECTED;
  $: if ($lcmLiveStatus === LCMLiveStatus.TIMEOUT) {
    warningMessage = 'Session timed out. Please try again.';
  }
  
  // Watch for resolution changes
  let previousResolution: string = '';
  $: {
    if ($pipelineValues.resolution && $pipelineValues.resolution !== previousResolution && previousResolution !== '') {
      previousResolution = $pipelineValues.resolution;
      handleResolutionUpdate($pipelineValues.resolution);
    } else if ($pipelineValues.resolution && previousResolution === '') {
      previousResolution = $pipelineValues.resolution;
    }
  }
  
  let disabled = false;
  async function toggleLcmLive() {
    try {
      if (!isLCMRunning) {
        if (isImageMode) {
          await mediaStreamActions.enumerateDevices();
          await mediaStreamActions.start();
        }
        disabled = true;
        await lcmLiveActions.start(getSreamdata);
        disabled = false;
        toggleQueueChecker(false);
      } else {
        if (isImageMode) {
          mediaStreamActions.stop();
        }
        lcmLiveActions.stop();
        toggleQueueChecker(true);
      }
    } catch (e) {
      warningMessage = e instanceof Error ? e.message : '';
      disabled = false;
      toggleQueueChecker(true);
    }
  }

  async function updateFPS() {
    try {
      const response = await fetch('/api/fps');
      const data = await response.json();
      fps = data.fps;
    } catch (error) {
      console.error('updateFPS: Failed to fetch FPS:', error);
    }
  }

  async function refreshBlendingConfigs() {
    try {
      const response = await fetch('/api/blending/current');
      const data = await response.json();
      
      if (data.prompt_blending) {
        promptBlendingConfig = data.prompt_blending;
        console.log('refreshBlendingConfigs: Updated prompt blending:', promptBlendingConfig);
      }
      
      if (data.seed_blending) {
        seedBlendingConfig = data.seed_blending;
        console.log('refreshBlendingConfigs: Updated seed blending:', seedBlendingConfig);
      }
      
      if (data.normalize_prompt_weights !== undefined) {
        normalizePromptWeights = data.normalize_prompt_weights;
      }
      
      if (data.normalize_seed_weights !== undefined) {
        normalizeSeedWeights = data.normalize_seed_weights;
      }
      
      console.log('refreshBlendingConfigs: Blending configs refreshed');
    } catch (error) {
      console.error('refreshBlendingConfigs: Failed to refresh blending configs:', error);
    }
  }

  // Pipeline configuration upload
  let fileInput: HTMLInputElement;
  let uploading = false;
  let uploadStatus = '';

  async function uploadConfig() {
    if (!fileInput.files || fileInput.files.length === 0) {
      uploadStatus = 'Please select a YAML file';
      return;
    }

    const file = fileInput.files[0];
    if (!file.name.endsWith('.yaml') && !file.name.endsWith('.yml')) {
      uploadStatus = 'Please select a YAML file (.yaml or .yml)';
      return;
    }

    uploading = true;
    uploadStatus = 'Uploading configuration...';

    try {
      const formData = new FormData();
      formData.append('file', file);

      const response = await fetch('/api/controlnet/upload-config', {
        method: 'POST',
        body: formData,
      });

      const result = await response.json();

      if (response.ok) {
        uploadStatus = 'Configuration uploaded successfully! Pipeline will load when you start streaming.';
        fileInput.value = '';
        
        // Update ControlNet info
        if (result.controlnet) {
          controlnetInfo = result.controlnet;
        }
        
        // Update IPAdapter info
        if (result.ipadapter) {
          ipadapterInfo = result.ipadapter;
          ipadapterScale = result.ipadapter.scale || 1.0;
        }
        
        // Update streaming parameters
        if (result.t_index_list) {
          tIndexList = [...result.t_index_list];
        }
        if (result.guidance_scale !== undefined) {
          guidanceScale = result.guidance_scale;
        }
        if (result.delta !== undefined) {
          delta = result.delta;
        }
        if (result.num_inference_steps !== undefined) {
          numInferenceSteps = result.num_inference_steps;
        }
        if (result.seed !== undefined) {
          seed = result.seed;
        }
        
        // Update normalization settings
        if (result.normalize_prompt_weights !== undefined) {
          normalizePromptWeights = result.normalize_prompt_weights;
        }
        if (result.normalize_seed_weights !== undefined) {
          normalizeSeedWeights = result.normalize_seed_weights;
        }
        
        // Update blending configurations
        if (result.prompt_blending) {
          promptBlendingConfig = result.prompt_blending;
          showPromptBlending = true;  // Auto-expand if config has blending data
          console.log('uploadConfig: Updated prompt blending config:', promptBlendingConfig);
        }
        if (result.seed_blending) {
          seedBlendingConfig = result.seed_blending;
          console.log('uploadConfig: Updated seed blending config:', seedBlendingConfig);
        }
        
        // Update main prompt if config prompt is available
        if (result.config_prompt) {
          pipelineValues.update(values => ({
            ...values,
            prompt: result.config_prompt
          }));
        }
        
        // Update resolution if config resolution is available
        if (result.current_resolution) {
          pipelineValues.update(values => ({
            ...values,
            resolution: result.current_resolution
          }));
          console.log('uploadConfig: Updated resolution to:', result.current_resolution);
        }
        
        setTimeout(() => {
          uploadStatus = '';
        }, 4000);
      } else {
        uploadStatus = `Error: ${result.detail || 'Failed to load configuration'}`;
      }
    } catch (error) {
      console.error('uploadConfig: Upload failed:', error);
      uploadStatus = 'Upload failed. Please try again.';
    } finally {
      uploading = false;
    }
  }

  function selectFile() {
    fileInput.click();
  }

  // Column resizing functions
  function startDrag(event: MouseEvent, target: 'left' | 'right') {
    isDragging = true;
    dragTarget = target;
    event.preventDefault();
    
    document.addEventListener('mousemove', handleDrag);
    document.addEventListener('mouseup', stopDrag);
    document.body.style.cursor = 'col-resize';
    document.body.style.userSelect = 'none';
  }

  function handleDrag(event: MouseEvent) {
    if (!isDragging || !dragTarget) return;
    
    const containerWidth = document.querySelector('.main-grid')?.clientWidth || 1200;
    const mouseX = event.clientX;
    const containerRect = document.querySelector('.main-grid')?.getBoundingClientRect();
    
    if (containerRect) {
      const relativeX = mouseX - containerRect.left;
      const percentage = (relativeX / containerWidth) * 100;
      
      if (dragTarget === 'left') {
        leftColumnWidth = Math.max(15, Math.min(40, percentage));
      } else if (dragTarget === 'right') {
        const rightPercentage = 100 - percentage;
        rightColumnWidth = Math.max(15, Math.min(40, rightPercentage));
      }
    }
  }

  function stopDrag() {
    isDragging = false;
    dragTarget = null;
    document.removeEventListener('mousemove', handleDrag);
    document.removeEventListener('mouseup', stopDrag);
    document.body.style.cursor = '';
    document.body.style.userSelect = '';
  }

  // Calculate center column width
  $: centerColumnWidth = 100 - (leftPanelCollapsed ? 0 : leftColumnWidth) - (rightPanelCollapsed ? 0 : rightColumnWidth);

  // Floating video input drag functions
  function startVideoDrag(event: MouseEvent) {
    isDraggingVideo = true;
    const target = event.currentTarget as HTMLElement;
    if (target) {
      const rect = target.getBoundingClientRect();
      videoOffsetX = event.clientX - rect.left;
      videoOffsetY = event.clientY - rect.top;
    }
    
    document.addEventListener('mousemove', handleVideoDrag);
    document.addEventListener('mouseup', stopVideoDrag);
    document.body.style.userSelect = 'none';
    event.preventDefault();
  }

  function handleVideoDrag(event: MouseEvent) {
    if (!isDraggingVideo) return;
    
    const newX = event.clientX - videoOffsetX;
    const newY = event.clientY - videoOffsetY;
    
    // Keep within viewport bounds
    const maxX = window.innerWidth - 320; // Assuming 300px width + some margin
    const maxY = window.innerHeight - 240; // Assuming 200px height + some margin
    
    floatingVideoPosition = {
      x: Math.max(0, Math.min(maxX, newX)),
      y: Math.max(0, Math.min(maxY, newY))
    };
  }

  function stopVideoDrag() {
    isDraggingVideo = false;
    document.removeEventListener('mousemove', handleVideoDrag);
    document.removeEventListener('mouseup', stopVideoDrag);
    document.body.style.userSelect = '';
  }
</script>

<svelte:head>
  <script
    src="https://cdnjs.cloudflare.com/ajax/libs/iframe-resizer/4.3.9/iframeResizer.contentWindow.min.js"
  ></script>
</svelte:head>

<main class="h-screen flex flex-col overflow-hidden">
  <Warning bind:message={warningMessage}></Warning>
  
  <!-- Header Section -->
  <header class="bg-white dark:bg-gray-800 border-b border-gray-200 dark:border-gray-700 px-4 py-2 flex-shrink-0">
    <div class="flex items-center justify-between">
      <div class="flex-1">
        {#if pageContent}
          <div class="text-left">
            {@html pageContent}
          </div>
        {/if}
        {#if maxQueueSize > 0}
          <p class="text-xs text-center mt-1">
            <span id="queue_size" class="font-bold">{currentQueueSize}</span> users sharing GPU.
            <a
              href="https://huggingface.co/spaces/radames/Real-Time-Latent-Consistency-Model?duplicate=true"
              target="_blank"
              class="text-blue-500 underline hover:no-underline">Duplicate</a
            > to run on your own GPU.
          </p>
        {/if}
      </div>

      <!-- Pipeline Configuration and Main Controls -->
      <div class="flex items-center gap-2">
        <!-- Pipeline Configuration -->
        <Button on:click={selectFile} disabled={uploading} classList={'text-sm px-4 py-2 font-semibold'}>
          {uploading ? 'Uploading...' : 'Load YAML Config'}
        </Button>

        <input
          bind:this={fileInput}
          type="file"
          accept=".yaml,.yml"
          class="hidden"
          on:change={uploadConfig}
        />
        
        <!-- Main Control Button -->
        <Button on:click={toggleLcmLive} {disabled} classList={'text-sm px-4 py-2 font-semibold'}>
          {#if isLCMRunning}
            Stop Stream
          {:else}
            Start Stream
          {/if}
        </Button>
      </div>
    </div>
      
    {#if uploadStatus}
      <div class="mt-1 text-center">
        <p class="text-xs {uploadStatus.includes('Error') || uploadStatus.includes('Please') ? 'text-red-600' : 'text-green-600'}">
          {uploadStatus}
        </p>
      </div>
    {/if}
  </header>

  {#if pipelineParams}
    <!-- Main Content Grid with Resizable Columns -->
    <div class="flex-1 flex p-4 overflow-hidden main-grid" style="gap: 0;">
      
      <!-- Left Panel - Input and Basic Controls -->
      {#if !leftPanelCollapsed}
        <div
          class="flex flex-col gap-4 overflow-hidden pr-2"
          style="width: {leftColumnWidth}%; min-width: 250px;"
        >
          <!-- Panel Header -->
          <div class="flex items-center justify-between flex-shrink-0">
            <h2 class="text-lg font-semibold">Input & Controls</h2>
            <button
              on:click={() => leftPanelCollapsed = !leftPanelCollapsed}
              class="p-1 rounded hover:bg-gray-200 dark:hover:bg-gray-700"
              title="Collapse panel"
            >
              ←
            </button>
          </div>
          
          <!-- Fixed Video Input Section (Image Mode Only) -->
          {#if isImageMode}
            <div class="bg-white dark:bg-gray-800 rounded-lg border border-gray-200 dark:border-gray-700 p-4 flex-shrink-0">
              <h3 class="text-md font-medium mb-3">Video Input</h3>
              <VideoInput
                width={Number(pipelineParams.width.default)}
                height={Number(pipelineParams.height.default)}
                {currentResolution}
              />
            </div>
          {/if}

          <!-- Scrollable Controls Section -->
          <div class="flex-1 overflow-y-auto space-y-4">
            <!-- Resolution Picker -->
            <div class="bg-white dark:bg-gray-800 rounded-lg border border-gray-200 dark:border-gray-700">
              <button
                on:click={() => showResolutionPicker = !showResolutionPicker}
                class="w-full p-4 text-left flex items-center justify-between hover:bg-gray-50 dark:hover:bg-gray-700 rounded-t-lg"
              >
                <h3 class="text-md font-medium">Resolution</h3>
                <span class="text-sm">{showResolutionPicker ? '−' : '+'}</span>
              </button>
              {#if showResolutionPicker}
                <div class="p-4 pt-0">
                  <ResolutionPicker {currentResolution} {pipelineParams} />
                </div>
              {/if}
            </div>

            <!-- Unified Blending Control -->
            <div class="bg-white dark:bg-gray-800 rounded-lg border border-gray-200 dark:border-gray-700">
              <button 
                on:click={() => showPromptBlending = !showPromptBlending}
                class="w-full p-4 text-left flex items-center justify-between hover:bg-gray-50 dark:hover:bg-gray-700 rounded-t-lg"
              >
                <h3 class="text-md font-medium">Blending Controls</h3>
                <span class="text-sm">{showPromptBlending ? '−' : '+'}</span>
              </button>
              {#if showPromptBlending}
                <div class="p-4 pt-0">
                  <BlendingControl
                    {promptBlendingConfig}
                    {seedBlendingConfig}
                    {normalizePromptWeights}
                    {normalizeSeedWeights}
                    currentPrompt={$pipelineValues.prompt}
                  />
                </div>
              {/if}
            </div>

            <!-- Input Control Section -->
            <div class="bg-white dark:bg-gray-800 rounded-lg border border-gray-200 dark:border-gray-700">
              <InputControl />
            </div>
          </div>
        </div>

        <!-- Left Resizer -->
        <div
          class="w-1 bg-gray-300 dark:bg-gray-600 hover:bg-blue-500 cursor-col-resize flex-shrink-0 transition-colors"
          on:mousedown={(e) => startDrag(e, 'left')}
          title="Drag to resize"
        ></div>
      {:else}
        <!-- Collapsed Left Panel Toggle -->
        <div class="flex flex-col items-center py-4 pr-2">
          <button
            on:click={() => leftPanelCollapsed = !leftPanelCollapsed}
            class="p-2 rounded hover:bg-gray-200 dark:hover:bg-gray-700 writing-mode-vertical"
            title="Expand Input & Controls"
          >
            →
          </button>
        </div>
      {/if}

      <!-- Center Panel - Main Image Output -->
      <div
        class="flex flex-col px-2"
        style="width: {centerColumnWidth}%; min-width: 300px;"
      >
        <div class="flex-1 bg-white dark:bg-gray-800 rounded-lg border border-gray-200 dark:border-gray-700 p-4 flex flex-col">
          <div class="flex items-center justify-between mb-4">
            <h2 class="text-lg font-semibold">Generated Output</h2>
            <div class="flex items-center gap-4">
              {#if isLCMRunning}
                <div class="flex items-center gap-2 px-3 py-1 bg-green-100 dark:bg-green-900 rounded-lg">
                  <div class="w-2 h-2 bg-green-500 rounded-full animate-pulse"></div>
                  <span class="text-sm font-medium text-green-800 dark:text-green-200">
                    {fps.toFixed(1)} FPS
                  </span>
                </div>
              {/if}
              <div class="text-sm text-gray-600 dark:text-gray-400">
                Status: {isLCMRunning ? 'Streaming' : 'Stopped'}
              </div>
            </div>
          </div>
          <div class="flex-1 flex items-center justify-center">
            <div class="w-full max-w-2xl">
              <ImagePlayer {currentResolution} />
            </div>
          </div>
        </div>
      </div>

      <!-- Right Panel - Advanced Controls -->
<<<<<<< HEAD
      {#if !rightPanelCollapsed}
        <!-- Right Resizer -->
        <div
          class="w-1 bg-gray-300 dark:bg-gray-600 hover:bg-blue-500 cursor-col-resize flex-shrink-0 transition-colors"
          on:mousedown={(e) => startDrag(e, 'right')}
          title="Drag to resize"
        ></div>

        <div
          class="flex flex-col gap-4 overflow-y-auto pl-2"
          style="width: {rightColumnWidth}%; min-width: 250px;"
        >
          <!-- Panel Header -->
          <div class="flex items-center justify-between">
            <h2 class="text-lg font-semibold">Advanced Settings</h2>
            <button
              on:click={() => rightPanelCollapsed = !rightPanelCollapsed}
              class="p-1 rounded hover:bg-gray-200 dark:hover:bg-gray-700"
              title="Collapse panel"
            >
              →
            </button>
          </div>
          
          <ControlNetConfig
            {controlnetInfo}
            {tIndexList}
            {guidanceScale}
            {delta}
            {numInferenceSteps}
            on:controlnetUpdated={handleControlNetUpdate}
            on:tIndexListUpdated={(e) => handleTIndexListUpdate(e.detail)}
          ></ControlNetConfig>
          <IPAdapterConfig
            {ipadapterInfo}
=======
      <div class="col-span-12 lg:col-span-3 flex flex-col gap-4 overflow-y-auto">
        <!-- Panel Header -->
        <div class="flex items-center justify-between">
          <h2 class="text-lg font-semibold">Advanced Settings</h2>
          <button 
            on:click={() => rightPanelCollapsed = !rightPanelCollapsed}
            class="p-1 rounded hover:bg-gray-200 dark:hover:bg-gray-700"
          >
            {rightPanelCollapsed ? '←' : '→'}
          </button>
        </div>
        
        {#if !rightPanelCollapsed}
                  <ControlNetConfig 
          {controlnetInfo} 
          {tIndexList} 
          {guidanceScale}
          {delta}
          {numInferenceSteps}
          on:controlnetUpdated={handleControlNetUpdate}
          on:tIndexListUpdated={(e) => handleTIndexListUpdate(e.detail)}
          on:controlnetConfigChanged={getSettings}
        ></ControlNetConfig>
          
          <IPAdapterConfig 
            {ipadapterInfo} 
>>>>>>> d7c58428
            currentScale={ipadapterScale}
          ></IPAdapterConfig>
        </div>
      {:else}
        <!-- Collapsed Right Panel Toggle -->
        <div class="flex flex-col items-center py-4 pl-2">
          <button
            on:click={() => rightPanelCollapsed = !rightPanelCollapsed}
            class="p-2 rounded hover:bg-gray-200 dark:hover:bg-gray-700"
            title="Expand Advanced Settings"
          >
            ←
          </button>
        </div>
      {/if}
    </div>
  {:else if apiError}
    <!-- API Error -->
    <div class="flex-1 flex flex-col items-center justify-center gap-6 py-48 text-center">
      <div>
        <h2 class="text-2xl font-bold text-red-600 mb-2">API Connection Failed</h2>
        <p class="text-gray-600 dark:text-gray-400 mb-4 max-w-md">
          {apiError}
        </p>
        <Button 
          on:click={retryConnection} 
          disabled={isRetrying} 
          classList="bg-blue-600 hover:bg-blue-700 text-white px-6 py-2"
        >
          {#if isRetrying}
            <Spinner classList="w-4 h-4 mr-2 animate-spin" />
            Retrying...
          {:else}
            Retry Connection
          {/if}
        </Button>
      </div>
    </div>
  {:else}
    <!-- Loading State -->
    <div class="flex-1 flex items-center justify-center">
      <div class="flex items-center gap-3 text-2xl">
        <Spinner classList={'animate-spin opacity-50'} />
        <p>Loading StreamDiffusion...</p>
      </div>
    </div>
  {/if}

  <!-- Floating Video Input (when left panel is collapsed and in image mode) -->
  {#if leftPanelCollapsed && isImageMode && pipelineParams}
    <div
      class="fixed z-50 bg-white dark:bg-gray-800 rounded-lg border-2 border-gray-300 dark:border-gray-600 shadow-lg"
      style="left: {floatingVideoPosition.x}px; top: {floatingVideoPosition.y}px; width: 320px;"
    >
      <!-- Drag Handle -->
      <div
        class="bg-gray-100 dark:bg-gray-700 px-3 py-2 rounded-t-lg cursor-move border-b border-gray-200 dark:border-gray-600 flex items-center justify-between"
        on:mousedown={startVideoDrag}
      >
        <div class="flex items-center gap-2 text-sm font-medium">
          <span>📹</span>
          <span>Video Input</span>
        </div>
        <span class="text-xs text-gray-500 dark:text-gray-400">Drag to move</span>
      </div>
      
      <!-- Video Input Content -->
      <div class="p-3">
        <VideoInput
          width={Number(pipelineParams.width.default)}
          height={Number(pipelineParams.height.default)}
          {currentResolution}
        />
      </div>
    </div>
  {/if}
</main>

<style lang="postcss">
  @reference "tailwindcss";
  
  :global(html) {
    @apply text-black dark:bg-gray-900 dark:text-white;
  }
  
  /* Custom scrollbar styling */
  :global(.overflow-y-auto::-webkit-scrollbar) {
    width: 6px;
  }
  
  :global(.overflow-y-auto::-webkit-scrollbar-track) {
    @apply bg-gray-100 dark:bg-gray-800;
  }
  
  :global(.overflow-y-auto::-webkit-scrollbar-thumb) {
    @apply bg-gray-300 dark:bg-gray-600 rounded-full;
  }
  
  :global(.overflow-y-auto::-webkit-scrollbar-thumb:hover) {
    @apply bg-gray-400 dark:bg-gray-500;
  }

  /* Resizer styling */
  .main-grid {
    position: relative;
  }

  /* Prevent text selection during drag */
  :global(body.dragging) {
    user-select: none;
    cursor: col-resize !important;
  }

  /* Improved resizer hover effects */
  .resizer:hover {
    background-color: rgb(59 130 246) !important; /* blue-500 */
  }
</style><|MERGE_RESOLUTION|>--- conflicted
+++ resolved
@@ -759,7 +759,6 @@
       </div>
 
       <!-- Right Panel - Advanced Controls -->
-<<<<<<< HEAD
       {#if !rightPanelCollapsed}
         <!-- Right Resizer -->
         <div
@@ -784,45 +783,19 @@
             </button>
           </div>
           
-          <ControlNetConfig
-            {controlnetInfo}
-            {tIndexList}
+          <ControlNetConfig 
+            {controlnetInfo} 
+            {tIndexList} 
             {guidanceScale}
             {delta}
             {numInferenceSteps}
             on:controlnetUpdated={handleControlNetUpdate}
             on:tIndexListUpdated={(e) => handleTIndexListUpdate(e.detail)}
+            on:controlnetConfigChanged={getSettings}
           ></ControlNetConfig>
-          <IPAdapterConfig
-            {ipadapterInfo}
-=======
-      <div class="col-span-12 lg:col-span-3 flex flex-col gap-4 overflow-y-auto">
-        <!-- Panel Header -->
-        <div class="flex items-center justify-between">
-          <h2 class="text-lg font-semibold">Advanced Settings</h2>
-          <button 
-            on:click={() => rightPanelCollapsed = !rightPanelCollapsed}
-            class="p-1 rounded hover:bg-gray-200 dark:hover:bg-gray-700"
-          >
-            {rightPanelCollapsed ? '←' : '→'}
-          </button>
-        </div>
-        
-        {#if !rightPanelCollapsed}
-                  <ControlNetConfig 
-          {controlnetInfo} 
-          {tIndexList} 
-          {guidanceScale}
-          {delta}
-          {numInferenceSteps}
-          on:controlnetUpdated={handleControlNetUpdate}
-          on:tIndexListUpdated={(e) => handleTIndexListUpdate(e.detail)}
-          on:controlnetConfigChanged={getSettings}
-        ></ControlNetConfig>
           
           <IPAdapterConfig 
             {ipadapterInfo} 
->>>>>>> d7c58428
             currentScale={ipadapterScale}
           ></IPAdapterConfig>
         </div>
