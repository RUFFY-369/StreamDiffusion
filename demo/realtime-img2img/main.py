--- conflicted
+++ resolved
@@ -99,12 +99,6 @@
                                 )
                                 continue
                             params.image = bytes_to_pil(image_data)
-                            
-                            # Add frame to buffer for batching
-                            self.conn_manager.add_frame_to_buffer(
-                                user_id, params.image, self.args.frame_buffer_size
-                            )
-                            
                         await self.conn_manager.update_data(user_id, params)
 
             except Exception as e:
@@ -149,20 +143,7 @@
                         params = await self.conn_manager.get_latest_data(user_id)
                         if params is None:
                             continue
-<<<<<<< HEAD
-                        
-                        # Get frame buffer for batch processing
-                        frame_buffer = None
-                        if self.args.frame_buffer_size > 1:
-                            frame_buffer = self.conn_manager.get_frame_buffer(user_id)
-                            # Only process if we have enough frames
-                            if not self.conn_manager.is_frame_buffer_ready(user_id, self.args.frame_buffer_size):
-                                continue
-                        
-                        image = pipeline.predict(params, frame_buffer)
-=======
                         image = self.pipeline.predict(params)
->>>>>>> b2c72ad5
                         if image is None:
                             continue
                         frame = pil_to_frame(image)
@@ -200,21 +181,6 @@
             # Add ControlNet information 
             controlnet_info = self._get_controlnet_info()
             
-            # Include config prompt if available
-            config_prompt = None
-            if self.uploaded_controlnet_config and 'prompt' in self.uploaded_controlnet_config:
-                config_prompt = self.uploaded_controlnet_config['prompt']
-            
-            # Get current t_index_list from pipeline or config
-            current_t_index_list = None
-            if self.pipeline and hasattr(self.pipeline.stream, 't_list'):
-                current_t_index_list = self.pipeline.stream.t_list
-            elif self.uploaded_controlnet_config and 't_index_list' in self.uploaded_controlnet_config:
-                current_t_index_list = self.uploaded_controlnet_config['t_index_list']
-            else:
-                # Default values
-                current_t_index_list = [35, 45]
-            
             return JSONResponse(
                 {
                     "info": info_schema,
@@ -222,8 +188,6 @@
                     "max_queue_size": self.args.max_queue_size,
                     "page_content": page_content if info.page_content else "",
                     "controlnet": controlnet_info,
-                    "config_prompt": config_prompt,
-                    "t_index_list": current_t_index_list,
                 }
             )
 
@@ -247,14 +211,10 @@
                 self.uploaded_controlnet_config = config_data
                 self.config_needs_reload = True  # Mark that pipeline needs recreation
                 
-                # Get config prompt if available
-                config_prompt = config_data.get('prompt', None)
-                
                 return JSONResponse({
                     "status": "success",
                     "message": "ControlNet configuration uploaded successfully",
-                    "controlnet": self._get_controlnet_info(),
-                    "config_prompt": config_prompt
+                    "controlnet": self._get_controlnet_info()
                 })
                 
             except Exception as e:
@@ -292,38 +252,6 @@
             except Exception as e:
                 logging.error(f"update_controlnet_strength: Failed to update strength: {e}")
                 raise HTTPException(status_code=500, detail=f"Failed to update strength: {str(e)}")
-
-        @self.app.post("/api/update-t-index-list")
-        async def update_t_index_list(request: Request):
-            """Update t_index_list values in real-time"""
-            try:
-                data = await request.json()
-                t_index_list = data.get("t_index_list")
-                
-                if t_index_list is None:
-                    raise HTTPException(status_code=400, detail="Missing t_index_list parameter")
-                
-                if not self.pipeline:
-                    raise HTTPException(status_code=400, detail="Pipeline is not initialized")
-                
-                # Validate that the list contains integers
-                if not all(isinstance(x, int) for x in t_index_list):
-                    raise HTTPException(status_code=400, detail="All t_index values must be integers")
-                
-                # Update t_index_list in the pipeline
-                if hasattr(self.pipeline.stream, 'update_t_index_list'):
-                    self.pipeline.stream.update_t_index_list(t_index_list)
-                    
-                    return JSONResponse({
-                        "status": "success",
-                        "message": f"Updated t_index_list to {t_index_list}"
-                    })
-                else:
-                    raise HTTPException(status_code=400, detail="Pipeline does not support t_index_list updates")
-                
-            except Exception as e:
-                logging.error(f"update_t_index_list: Failed to update t_index_list: {e}")
-                raise HTTPException(status_code=500, detail=f"Failed to update t_index_list: {str(e)}")
 
         @self.app.get("/api/fps")
         async def get_fps():
@@ -395,7 +323,8 @@
                         "index": i,
                         "name": cn_config['model_id'].split('/')[-1],
                         "preprocessor": cn_config['preprocessor'],
-                        "strength": cn_config['conditioning_scale']
+                        "strength": cn_config['conditioning_scale'],
+                        "enabled": cn_config.get('enabled', True)
                     })
         # Otherwise check active pipeline
         elif self.pipeline and self.pipeline.use_controlnet and self.pipeline.controlnet_config:
@@ -407,7 +336,8 @@
                         "index": i,
                         "name": cn_config['model_id'].split('/')[-1],
                         "preprocessor": cn_config['preprocessor'],
-                        "strength": cn_config['conditioning_scale']
+                        "strength": cn_config['conditioning_scale'],
+                        "enabled": cn_config.get('enabled', True)
                     })
         
         return controlnet_info
