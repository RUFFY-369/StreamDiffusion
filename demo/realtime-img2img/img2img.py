--- conflicted
+++ resolved
@@ -9,7 +9,7 @@
     )
 )
 
-from utils.wrapper_batch import StreamDiffusionWrapper
+from utils.wrapper import StreamDiffusionWrapper
 
 import torch
 import yaml
@@ -29,7 +29,7 @@
 page_content = """<h1 class="text-3xl font-bold">StreamDiffusion</h1>
 <h3 class="text-xl font-bold"></h3>
 <p class="text-sm">
-   Frame Buffer Size Demo
+Demo
 </p>
 """
 
@@ -81,42 +81,17 @@
         self.use_controlnet = self.controlnet_config is not None
         
         params = self.InputParams()
-<<<<<<< HEAD
-        self.args = args
-        self.stream = StreamDiffusionWrapper(
-            model_id_or_path=base_model,
-            use_tiny_vae=args.taesd,
-            device=device,
-            dtype=torch_dtype,
-            t_index_list=[25, 35],
-            frame_buffer_size=args.frame_buffer_size,
-            width=params.width,
-            height=params.height,
-            use_lcm_lora=False,
-            output_type="pil",
-            warmup=10,
-            vae_id=None,
-            acceleration=args.acceleration,
-            mode="img2img",
-            use_denoising_batch=True,
-            cfg_type="none", # "self", # "none" ## "initialize" and "full" does not work
-            use_safety_checker=args.safety_checker,
-            # enable_similar_image_filter=True,
-            # similar_image_filter_threshold=0.98,
-            engine_dir=args.engine_dir,
-        )
-=======
-        
+
         # Determine model and parameters based on config
         if self.use_controlnet:
             print("__init__: Using ControlNet mode")
             model_id = self.controlnet_config.get('model_id', base_model)
             pipeline_type = self.controlnet_config.get('pipeline_type', 'sd1.5')
             t_index_list = self.controlnet_config.get('t_index_list', [35, 45])
-            frame_buffer_size = self.controlnet_config.get('frame_buffer_size', 1)
             cfg_type = self.controlnet_config.get('cfg_type', 'none')
             use_lcm_lora = self.controlnet_config.get('use_lcm_lora', False)
             use_tiny_vae = self.controlnet_config.get('use_tiny_vae', args.taesd)
+            frame_buffer_size = self.controlnet_config.get('frame_buffer_size', 1)
             
             # Prepare ControlNet configurations
             controlnet_configs = []
@@ -171,7 +146,7 @@
                 device=device,
                 dtype=torch_dtype,
                 t_index_list=[35, 45],
-                frame_buffer_size=1,
+                frame_buffer_size=args.frame_buffer_size, # Use argument --frame-buffer-size (with no ControlNet config)
                 width=params.width,
                 height=params.height,
                 use_lcm_lora=False,
@@ -185,7 +160,6 @@
                 use_safety_checker=args.safety_checker,
                 engine_dir=args.engine_dir,
             )
->>>>>>> b2c72ad5
 
         # Prepare pipeline with appropriate prompts
         if self.use_controlnet:
@@ -207,28 +181,6 @@
             guidance_scale=guidance_scale,
         )
 
-<<<<<<< HEAD
-    def predict(self, params: "Pipeline.InputParams", frame_buffer=None) -> Image.Image:
-        # Simplified processing - the pipeline now handles multi-stream internally
-        if frame_buffer is not None and len(frame_buffer) > 0:
-            # Take the most recent frame from the buffer
-            latest_frame = frame_buffer[-1]
-            
-            # Ensure frame is RGB and correct size
-            latest_frame = latest_frame.convert("RGB").resize((params.width, params.height))
-            
-            # Process single frame through the wrapper
-            # The StreamDiffusion pipeline handles multi-stream processing internally
-            output_image = self.stream(image=latest_frame, prompt=params.prompt)
-            
-            return output_image
-        elif hasattr(params, 'image') and params.image is not None:
-            # Direct image processing
-            output_image = self.stream(image=params.image, prompt=params.prompt)
-            return output_image
-        else:
-            return None
-=======
     def predict(self, params: "Pipeline.InputParams") -> Image.Image:
         # Update prompt if it has changed (for both controlnet and standard modes)
         if hasattr(params, 'prompt') and params.prompt != self.last_prompt:
@@ -259,5 +211,4 @@
             image_tensor = self.stream.preprocess_image(params.image)
             output_image = self.stream(image=image_tensor, prompt=params.prompt)
 
-        return output_image
->>>>>>> b2c72ad5
+        return output_image