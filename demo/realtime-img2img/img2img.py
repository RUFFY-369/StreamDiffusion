--- conflicted
+++ resolved
@@ -27,11 +27,6 @@
 default_negative_prompt = "black and white, blurry, low resolution, pixelated,  pixel art, low quality, low fidelity"
 
 page_content = """<h1 class="text-3xl font-bold">StreamDiffusion</h1>
-<<<<<<< HEAD
-<h3 class="text-xl font-bold"></h3>
-<p class="text-sm">
-Demo
-=======
 <h3 class="text-xl font-bold">Image-to-Image</h3>
 <p class="text-sm">
     This demo showcases
@@ -41,7 +36,6 @@
     class="text-blue-500 underline hover:no-underline">StreamDiffusion
 </a>
 Image to Image pipeline using configuration system.
->>>>>>> 1d2f46bb
 </p>
 """
 
@@ -92,16 +86,12 @@
         self.use_controlnet = self.controlnet_config is not None
         
         params = self.InputParams()
-<<<<<<< HEAD
-
-=======
         
         # Determine engine_dir: use config value if available, otherwise use args
         engine_dir = args.engine_dir  # Default to command-line/environment value
         if self.use_controlnet and 'engine_dir' in self.controlnet_config:
             engine_dir = self.controlnet_config['engine_dir']
         
->>>>>>> 1d2f46bb
         # Determine model and parameters based on config
         if self.use_controlnet:
             print("__init__: Using ControlNet mode")
